--- conflicted
+++ resolved
@@ -37,13 +37,7 @@
             <nav class="sb-sidenav accordion sb-sidenav-dark" id="sidenavAccordion">
                 <div class="sb-sidenav-menu">
                     <div class="nav">
-<<<<<<< HEAD
                         <div class="sb-sidenav-menu-heading">MENU</div>
-=======
-                        <div class="sb-sidenav-menu-heading">일단 놔둠</div>
->>>>>>> e0eacd43
-
-
                         <a class="nav-link collapsed" href="index.html" data-toggle="collapse"
                             data-target="#collapseSummary" aria-expanded="false" aria-controls="collapseSummary">
                             <div class="sb-nav-link-icon"><i class="fas fa-columns"></i></div>
@@ -51,11 +45,8 @@
                             <div class="sb-sidenav-collapse-arrow"><i class="fas fa-angle-down"></i></div>
                         </a>
                         <div class="collapse" id="collapseSummary" aria-labelledby="headingOne"
-<<<<<<< HEAD
                             data-parent="#sidenavAccordion" style="font-size: 14px;">
-=======
-                            data-parent="#sidenavAccordion" style="font-size: 13px;">
->>>>>>> e0eacd43
+
                             <nav class="sb-sidenav-menu-nested nav">
                                 <a class="nav-link" href="index.html">프로젝트 소개</a>
                                 <a class="nav-link" href="intro-algorithm.html">알고리즘 설명</a>
@@ -64,7 +55,6 @@
                         </div>
 
                         <a class="nav-link collapsed" href="#" data-toggle="collapse" data-target="#collapseLayouts"
-<<<<<<< HEAD
                             aria-expanded="false" aria-controls="collapseLayouts">
                             <div class="sb-nav-link-icon"><i class="fas fa-atom"></i></div>
                             COVID-19<br>
@@ -96,39 +86,7 @@
                                 <a class="nav-link" href="compare-animal.html">Ⅲ. COVID-19 vs Animal</a>
                                 <a class="nav-link" href="compare-lowfatality.html">Ⅳ. COVID-19 vs 낮은 치사율</a>
                                 <a class="nav-link" href="compare-mers-sars.html">Ⅴ. COVID-19 vs MERS, SARS</a>
-=======
-                            aria-expanded="false" aria-controls="collapseLayouts" style="font-size: 14px;">
-                            <div class="sb-nav-link-icon"><i class="fas fa-atom"></i></div>
-                            COVID-19 염기서열 분석
-                            <div class="sb-sidenav-collapse-arrow"><i class="fas fa-angle-down"></i></div>
-                        </a>
-                        <div class="collapse" id="collapseLayouts" aria-labelledby="headingOne"
-                            data-parent="#sidenavAccordion" style="font-size: 13px;">
-                            <nav class="sb-sidenav-menu-nested nav">
-                                <a class="nav-link" href="covid-about.html">우한 발 COVID-19</a>
-                                <a class="nav-link" href="covid-data-collect.html">COVID-19 데이터 수집</a>
-                                <a class="nav-link" href="covid-sequence-alignment.html">COVID-19 염기서열 데이터 분석</a>
-                                <a class="nav-link" href="covid-visualization.html">시각화</a>
-                                <a class="nav-link" href="covid-result.html">결과 및 의의</a>
-                            </nav>
-                        </div>
 
-
-                        <a class="nav-link collapsed" href="#" data-toggle="collapse" data-target="#collapseAnother"
-                            aria-expanded="false" aria-controls="collapseAnother">
-                            <div class="sb-nav-link-icon"><i class="fas fa-chart-bar"></i></div>
-                            COVID-19 vs 타 코로나 바이러스
-                            <div class="sb-sidenav-collapse-arrow"><i class="fas fa-angle-down"></i></div>
-                        </a>
-                        <div class="collapse" id="collapseAnother" aria-labelledby="headingOne"
-                            data-parent="#sidenavAccordion" style="font-size: 13px;">
-                            <nav class="sb-sidenav-menu-nested nav">
-                                <a class="nav-link" href="compare-data-collect.html">CORONA VIRUS 종류 소개</a>
-                                <a class="nav-link" href="compare-visualization.html">Visualization</a>
-                                <a class="nav-link" href="compare-animal.html">COVID-19 vs Animal</a>
-                                <a class="nav-link" href="compare-lowfatality.html">COVID-19 vs 낮은 치사율</a>
-                                <a class="nav-link" href="compare-mers-sars.html">COVID-19 vs MERS,SARS</a>
->>>>>>> e0eacd43
                             </nav>
                         </div>
                     </div>
