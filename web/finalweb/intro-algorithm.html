<!DOCTYPE html>
<html lang="en">

<head>
    <meta charset="utf-8" />
    <meta http-equiv="X-UA-Compatible" content="IE=edge" />
    <meta name="viewport" content="width=device-width, initial-scale=1, shrink-to-fit=no" />
    <meta name="description" content="" />
    <meta name="author" content="" />
    <title>Charts - SB Admin</title>
    <link href="css/styles.css" rel="stylesheet" />
    <script src="https://cdnjs.cloudflare.com/ajax/libs/font-awesome/5.15.3/js/all.min.js"
        crossorigin="anonymous"></script>
</head>

<body class="sb-nav-fixed">

    <!-- top Navbar-->
    <nav class="sb-topnav navbar navbar-expand navbar-dark bg-dark">
        <a class="navbar-brand" href="index.html">Home</a>
        <button class="btn btn-link btn-sm order-1 order-lg-0" id="sidebarToggle" href="#!"><i
                class="fas fa-bars"></i></button>
    </nav>

    <!-- side Navbar-->
    </nav>
    <div id="layoutSidenav">
        <div id="layoutSidenav_nav">
            <nav class="sb-sidenav accordion sb-sidenav-dark" id="sidenavAccordion">
                <div class="sb-sidenav-menu">
                    <div class="nav">
                        <div class="sb-sidenav-menu-heading">MENU</div>


                        <a class="nav-link collapsed" href="intro-algorithm.html" data-toggle="collapse"
                            data-target="#collapseSummary" aria-expanded="false" aria-controls="collapseSummary">
                            <div class="sb-nav-link-icon"><i class="fas fa-columns"></i></div>
                            프로젝트 개요
                            <div class="sb-sidenav-collapse-arrow"><i class="fas fa-angle-down"></i></div>
                        </a>
                        <div class="collapse" id="collapseSummary" aria-labelledby="headingOne"
<<<<<<< HEAD
                            data-parent="#sidenavAccordion" style="font-size: 14px;">
=======
                            data-parent="#sidenavAccordion" style="font-size: 13px;">
>>>>>>> e0eacd43
                            <nav class="sb-sidenav-menu-nested nav">
                                <a class="nav-link" href="index.html">프로젝트 소개</a>
                                <a class="nav-link" href="intro-algorithm.html">알고리즘 설명</a>
                                <a class="nav-link" href="intro-team.html">팀 구성원</a>
                            </nav>
                        </div>

                        <a class="nav-link collapsed" href="#" data-toggle="collapse" data-target="#collapseLayouts"
<<<<<<< HEAD
                            aria-expanded="false" aria-controls="collapseLayouts">
=======
                            aria-expanded="false" aria-controls="collapseLayouts" style="font-size: 14px;">
>>>>>>> e0eacd43
                            <div class="sb-nav-link-icon"><i class="fas fa-atom"></i></div>
                            COVID-19<br>
                            염기서열 분석
                            <div class="sb-sidenav-collapse-arrow"><i class="fas fa-angle-down"></i></div>
                        </a>
                        <div class="collapse" id="collapseLayouts" aria-labelledby="headingOne"
<<<<<<< HEAD
                            data-parent="#sidenavAccordion" style="font-size: 14px;">
=======
                            data-parent="#sidenavAccordion" style="font-size: 13px;">
>>>>>>> e0eacd43
                            <nav class="sb-sidenav-menu-nested nav">
                                <!-- <a class="nav-link" href="covid-about.html">Ⅰ. 우한 발 COVID-19</a> -->
                                <a class="nav-link" href="covid-data-collect.html">Ⅰ. COVID-19 염기서열 데이터 수집</a>
                                <a class="nav-link" href="covid-sequence-alignment.html">Ⅱ. COVID-19 염기서열 데이터 분석</a>
                                <a class="nav-link" href="covid-visualization.html">Ⅲ. 시각화</a>
                                <a class="nav-link" href="covid-result.html">Ⅳ. 결과 및 의의</a>
                            </nav>
                        </div>


                        <a class="nav-link collapsed" href="#" data-toggle="collapse" data-target="#collapseAnother"
                            aria-expanded="false" aria-controls="collapseAnother">
                            <div class="sb-nav-link-icon"><i class="fas fa-chart-bar"></i></div>
                            COVID-19<br>
                            vs 타 코로나 바이러스
                            <div class="sb-sidenav-collapse-arrow"><i class="fas fa-angle-down"></i></div>
                        </a>
                        <div class="collapse" id="collapseAnother" aria-labelledby="headingOne"
<<<<<<< HEAD
                            data-parent="#sidenavAccordion" style="font-size: 14px;">
=======
                            data-parent="#sidenavAccordion" style="font-size: 13px;">
>>>>>>> e0eacd43
                            <nav class="sb-sidenav-menu-nested nav">
                                <a class="nav-link" href="compare-data-collect.html">Ⅰ. Corona Virus 종류 소개</a>
                                <a class="nav-link" href="compare-visualization.html">Ⅱ. 계통수</a>
                                <a class="nav-link" href="compare-animal.html">Ⅲ. COVID-19 vs Animal</a>
                                <a class="nav-link" href="compare-lowfatality.html">Ⅳ. COVID-19 vs 낮은 치사율</a>
                                <a class="nav-link" href="compare-mers-sars.html">Ⅴ. COVID-19 vs MERS, SARS</a>
                            </nav>
                        </div>
                    </div>
                </div>
            </nav>
<<<<<<< HEAD


        </div>
=======
        </div>

        
>>>>>>> e0eacd43
        <div id="layoutSidenav_content">
            <main>
                <div class="container-fluid">
                    <h1 class="mt-4"></h1>
<<<<<<< HEAD
                    <img src="image/알고리즘 소개.PNG">
=======
                    <img src="image/알고리즘 설명.PNG">
>>>>>>> e0eacd43
                </div>
            </main>
        </div>
    </div>

    <script src="https://code.jquery.com/jquery-3.5.1.slim.min.js" crossorigin="anonymous"></script>
    <script src="https://cdn.jsdelivr.net/npm/bootstrap@4.6.0/dist/js/bootstrap.bundle.min.js"
        crossorigin="anonymous"></script>
    <script src="js/scripts.js"></script>
    <script src="https://cdnjs.cloudflare.com/ajax/libs/Chart.js/2.8.0/Chart.min.js" crossorigin="anonymous"></script>
    <script src="assets/demo/chart-area-demo.js"></script>
    <script src="assets/demo/chart-bar-demo.js"></script>
    <script src="assets/demo/chart-pie-demo.js"></script>
</body>

</html><|MERGE_RESOLUTION|>--- conflicted
+++ resolved
@@ -39,11 +39,8 @@
                             <div class="sb-sidenav-collapse-arrow"><i class="fas fa-angle-down"></i></div>
                         </a>
                         <div class="collapse" id="collapseSummary" aria-labelledby="headingOne"
-<<<<<<< HEAD
                             data-parent="#sidenavAccordion" style="font-size: 14px;">
-=======
-                            data-parent="#sidenavAccordion" style="font-size: 13px;">
->>>>>>> e0eacd43
+
                             <nav class="sb-sidenav-menu-nested nav">
                                 <a class="nav-link" href="index.html">프로젝트 소개</a>
                                 <a class="nav-link" href="intro-algorithm.html">알고리즘 설명</a>
@@ -52,22 +49,14 @@
                         </div>
 
                         <a class="nav-link collapsed" href="#" data-toggle="collapse" data-target="#collapseLayouts"
-<<<<<<< HEAD
                             aria-expanded="false" aria-controls="collapseLayouts">
-=======
-                            aria-expanded="false" aria-controls="collapseLayouts" style="font-size: 14px;">
->>>>>>> e0eacd43
                             <div class="sb-nav-link-icon"><i class="fas fa-atom"></i></div>
                             COVID-19<br>
                             염기서열 분석
                             <div class="sb-sidenav-collapse-arrow"><i class="fas fa-angle-down"></i></div>
                         </a>
                         <div class="collapse" id="collapseLayouts" aria-labelledby="headingOne"
-<<<<<<< HEAD
                             data-parent="#sidenavAccordion" style="font-size: 14px;">
-=======
-                            data-parent="#sidenavAccordion" style="font-size: 13px;">
->>>>>>> e0eacd43
                             <nav class="sb-sidenav-menu-nested nav">
                                 <!-- <a class="nav-link" href="covid-about.html">Ⅰ. 우한 발 COVID-19</a> -->
                                 <a class="nav-link" href="covid-data-collect.html">Ⅰ. COVID-19 염기서열 데이터 수집</a>
@@ -86,11 +75,7 @@
                             <div class="sb-sidenav-collapse-arrow"><i class="fas fa-angle-down"></i></div>
                         </a>
                         <div class="collapse" id="collapseAnother" aria-labelledby="headingOne"
-<<<<<<< HEAD
                             data-parent="#sidenavAccordion" style="font-size: 14px;">
-=======
-                            data-parent="#sidenavAccordion" style="font-size: 13px;">
->>>>>>> e0eacd43
                             <nav class="sb-sidenav-menu-nested nav">
                                 <a class="nav-link" href="compare-data-collect.html">Ⅰ. Corona Virus 종류 소개</a>
                                 <a class="nav-link" href="compare-visualization.html">Ⅱ. 계통수</a>
@@ -102,24 +87,13 @@
                     </div>
                 </div>
             </nav>
-<<<<<<< HEAD
-
-
         </div>
-=======
-        </div>
-
-        
->>>>>>> e0eacd43
         <div id="layoutSidenav_content">
             <main>
                 <div class="container-fluid">
                     <h1 class="mt-4"></h1>
-<<<<<<< HEAD
                     <img src="image/알고리즘 소개.PNG">
-=======
-                    <img src="image/알고리즘 설명.PNG">
->>>>>>> e0eacd43
+
                 </div>
             </main>
         </div>
